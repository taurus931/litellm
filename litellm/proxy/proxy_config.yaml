--- conflicted
+++ resolved
@@ -1,18 +1,10 @@
 model_list:
   - model_name: fake-openai-endpoint
     litellm_params:
-<<<<<<< HEAD
-      model: openai/gpt-4
-      api_key: os.environ/OPENAI_API_KEY
-
-=======
       model: openai/fake
       api_key: fake-key
       api_base: https://exampleopenaiendpoint-production.up.railway.app/
-litellm_settings:
-  success_callback: ["prometheus"]
-  failure_callback: ["prometheus"]
->>>>>>> e445b784
+
 guardrails:
   - guardrail_name: "bedrock-pre-guard"
     litellm_params:
